--- conflicted
+++ resolved
@@ -153,7 +153,6 @@
 
 A summary of the environment variables is given below:
 
-<<<<<<< HEAD
 * `MONGO_HOST` and `MONGO_PORT` specify the host and port, respectively, of the MongoDB instance.
 * `TEMP_DIR` specifies the location of a temporary directory the middleware can create, write to, and read files from. This is used to store the files sent by the `/timelapse` route.
 * `INITIAL_WIDTH` and `INITIAL_HEIGHT` specify the initial dimensions of the pixel board.
@@ -166,12 +165,4 @@
 Secrets are used when a PG registers itself. Each PG should have a secret that matches one found in a hidden file `secrets.json`.
 
 `secrets.json` should include a JSON list with the name "secrets", like this:
-`{"secrets" : ["first", "second", "taylor", "mm isn't here"]}`
-=======
-- `MONGO_HOST` and `MONGO_PORT` specify the host and port, respectively, of the MongoDB instance.
-- `TEMP_DIR` specifies the location of a temporary directory the middleware can create, write to, and read files from. This is used to store the files sent by the `/timelapse` route.
-- `INITIAL_WIDTH` and `INITIAL_HEIGHT` specify the initial dimensions of the pixel board.
-- `INITIAL_PALETTE` specifies the initial palette used, as a comma separated list of hex color codes (_without_ a precedeing `#`).
-  - For example, the following is the string corresponding to the initial 16 colors available in the 2022 version of Reddit's r/place: `ffffff,d4d7d9,898d90,000000,9c6926,ff99aa,b44ac0,811e9f,51e9f4,3690ea,2450a4,7eed56,00a368,ffd635,ffa800,ff4500`.
-- `PIXEL_RATE` specifies the number of milliseconds between pixel updates that are permitted for a specific PG.
->>>>>>> 667ee03a
+`{"secrets" : ["first", "second", "taylor", "mm isn't here"]}`