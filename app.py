--- conflicted
+++ resolved
@@ -176,38 +176,7 @@
 
 @app.route('/changeByClick', methods=['POST'])
 def changeByClick():
-<<<<<<< HEAD
-    body = request.json
-    # If no json file return 401
-    if not body:
-        return "No json file", 401
-
-    # If requested fields are not privided return 402
-    for required in ['row', 'col', 'color', 'id']:
-        if body[required] == None:
-            return f'{required} is missed in body', 402
-
-    row = int(body['row'])
-    col = int(body['col'])
-    color = int(body['color'])
-    id = body['id']
-
-    # Pass to frontend_manager
-    result = frontend_manager.updateChange(
-        id=id, row=row, col=col, color=color)
-
-    # If update is successful, trigger an event
-    if result[1] == 200:
-        sio.emit('pixel update', {
-            'row': row,
-            'col': col,
-            'color': color
-        })
-    return result
-
-=======
     return PUT_update_pixel()
->>>>>>> b80a2288
 
 @app.route('/servers', methods=['GET'])
 def GET_servers():
